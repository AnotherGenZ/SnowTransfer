--- conflicted
+++ resolved
@@ -1,10 +1,6 @@
 {
   "name": "snowtransfer",
-<<<<<<< HEAD
-  "version": "0.5.4",
-=======
   "version": "0.5.5",
->>>>>>> 61036f61
   "description": "Minimalistic Rest client for the Discord Api",
   "main": "./dist/index.js",
   "types": "./dist/index.d.ts",
