{
  "name": "snowtransfer",
  "version": "0.3.0",
  "description": "Minimalistic Rest client for the Discord Api",
  "main": "./dist/index.js",
  "types": "./dist/index.d.ts",
  "engines": {
    "node": ">=12.0.0"
  },
  "keywords": [
    "discord",
    "api",
    "rest",
    "http",
    "microservice",
    "discord bot",
    "discord bot microservice",
    "microservice bot"
  ],
  "scripts": {
    "build:src": "tsc -p .",
    "build:docs": "typedoc --name SnowTransfer --excludeExternals --sort static-first --sort alphabetical"
  },
  "repository": {
    "type": "git",
    "url": "git+https://github.com/DasWolke/SnowTransfer.git"
  },
  "bugs": "https://github.com/DasWolke/SnowTransfer/issues",
  "author": "wolke <wolke@weeb.sh>",
  "license": "MIT",
  "dependencies": {
<<<<<<< HEAD
    "axios": "~0.21.2",
    "form-data": "~2.3.1"
  },
  "optionalDependencies": {
    "raven": "~2.2.1"
=======
    "@amanda/discordtypings": "github:AmandaDiscord/DiscordTypings",
    "centra": "^2.5.0",
    "form-data": "~4.0.0"
>>>>>>> 5e161242
  },
  "devDependencies": {
    "@types/centra": "^2.2.0",
    "@types/node": "^16.0.1",
    "@typescript-eslint/eslint-plugin": "^4.33.0",
    "@typescript-eslint/parser": "^4.33.0",
    "eslint": "^7.32.0",
    "typedoc": "^0.22.5",
    "typedoc-plugin-mdn-links": "^1.0.4",
    "typedoc-plugin-missing-exports": "^0.22.3",
    "typescript": "^4.4.3"
  },
  "files": ["dist", "README.md", "LICENSE.md"]
}<|MERGE_RESOLUTION|>--- conflicted
+++ resolved
@@ -29,17 +29,9 @@
   "author": "wolke <wolke@weeb.sh>",
   "license": "MIT",
   "dependencies": {
-<<<<<<< HEAD
-    "axios": "~0.21.2",
-    "form-data": "~2.3.1"
-  },
-  "optionalDependencies": {
-    "raven": "~2.2.1"
-=======
     "@amanda/discordtypings": "github:AmandaDiscord/DiscordTypings",
     "centra": "^2.5.0",
     "form-data": "~4.0.0"
->>>>>>> 5e161242
   },
   "devDependencies": {
     "@types/centra": "^2.2.0",
