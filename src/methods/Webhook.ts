import Endpoints = require("../Endpoints");
import Constants = require("../Constants");

import type { RequestHandler as RH } from "../RequestHandler";
import type SnowTransfer = require("../SnowTransfer");

import {
	type RESTDeleteAPIWebhookResult,
	type RESTDeleteAPIWebhookWithTokenMessageResult,
	type RESTGetAPIChannelWebhooksResult,
	type RESTGetAPIGuildWebhooksResult,
	type RESTGetAPIWebhookResult,
	type RESTGetAPIWebhookWithTokenMessageResult,
	type RESTPatchAPIWebhookJSONBody,
	type RESTPatchAPIWebhookResult,
	type RESTPatchAPIWebhookWithTokenJSONBody,
	type RESTPatchAPIWebhookWithTokenMessageJSONBody,
	type RESTPatchAPIWebhookWithTokenMessageResult,
	type RESTPatchAPIWebhookWithTokenResult,
	type RESTPostAPIChannelWebhookJSONBody,
	type RESTPostAPIChannelWebhookResult,
	type RESTPostAPIWebhookWithTokenGitHubQuery,
	type RESTPostAPIWebhookWithTokenGitHubResult,
	type RESTPostAPIWebhookWithTokenGitHubWaitResult,
	type RESTPostAPIWebhookWithTokenJSONBody,
	type RESTPostAPIWebhookWithTokenQuery,
	type RESTPostAPIWebhookWithTokenResult,
	type RESTPostAPIWebhookWithTokenSlackQuery,
	type RESTPostAPIWebhookWithTokenSlackResult,
	type RESTPostAPIWebhookWithTokenSlackWaitResult,
	type RESTPostAPIWebhookWithTokenWaitResult,

	MessageFlags
} from "discord-api-types/v10";

import type { Readable } from "stream";
import type { ReadableStream } from "stream/web";

/**
 * Methods for handling webhook interactions
 * @since 0.1.0
 */
class WebhookMethods {
	/**
	 * Create a new Method Handler
	 *
	 * Usually SnowTransfer creates a method handler for you, this is here for completion
	 *
	 * You can access the methods listed via `client.webhook.method`, where `client` is an initialized SnowTransfer instance
	 * @param requestHandler request handler that calls the rest api
	 * @param options Options for the SnowTransfer instance
	 */
	public constructor(public requestHandler: RH, public options: SnowTransfer.Options) {}

	/**
	 * Create a new Webhook
	 * @since 0.1.0
	 * @param channelId Id of the channel
	 * @param data Object with webhook properties
	 * @returns [Webhook Object](https://discord.com/developers/docs/resources/webhook#webhook-object-webhook-structure)
	 *
	 * | Permissions needed | Condition |
	 * |--------------------|-----------|
	 * | MANAGE_WEBHOOKS    | always    |
	 *
	 * @example
	 * // Create a new Webhook with the name "Webby Webhook"
	 * const client = new SnowTransfer("TOKEN")
	 * const webhookData = {
	 * 	name: "Webby Webhook"
	 * }
	 * const webhook = await client.webhook.createWebhook("channel Id", webhookData)
	 */
	public async createWebhook(channelId: string, data: RESTPostAPIChannelWebhookJSONBody): Promise<RESTPostAPIChannelWebhookResult> {
		return this.requestHandler.request(Endpoints.CHANNEL_WEBHOOKS(channelId), {}, "post", "json", data);
	}

	/**
	 * Get all webhooks within a channel
	 * @since 0.5.0
	 * @param channelId Id of the channel
	 * @returns Array of [Webhook Objects](https://discord.com/developers/docs/resources/webhook#webhook-object-webhook-structure)
	 *
	 * | Permissions needed | Condition |
	 * |--------------------|-----------|
	 * | MANAGE_WEBHOOKS    | always    |
	 *
	 * @example
	 * // Get all webhooks within a channel
	 * const client = new SnowTransfer("TOKEN")
	 * const webhooks = await client.webhook.getChannelWebhooks("channel Id")
	 */
	public async getChannelWebhooks(channelId: string): Promise<RESTGetAPIChannelWebhooksResult> {
		return this.requestHandler.request(Endpoints.CHANNEL_WEBHOOKS(channelId), {}, "get", "json");
	}

	/**
	 * Get all webhooks within a guild
	 * @since 0.5.0
	 * @param guildId Id of the guild
	 * @returns Array of [Webhook Objects](https://discord.com/developers/docs/resources/webhook#webhook-object-webhook-structure)
	 *
	 * | Permissions needed | Condition |
	 * |--------------------|-----------|
	 * | MANAGE_WEBHOOKS    | always    |
	 *
	 * @example
	 * // Get all webhooks within a guild
	 * const client = new SnowTransfer("TOKEN")
	 * const webhooks = await client.webhook.getGuildWebhooks("guild Id")
	 */
	public async getGuildWebhooks(guildId: string): Promise<RESTGetAPIGuildWebhooksResult> {
		return this.requestHandler.request(Endpoints.GUILD_WEBHOOKS(guildId), {}, "get", "json");
	}

	/**
	 * Get a single Webhook via Id
	 * @since 0.1.0
	 * @param webhookId Id of the webhook
	 * @param token Webhook token
	 * @returns [Webhook Object](https://discord.com/developers/docs/resources/webhook#webhook-object-webhook-structure)
	 *
	 * | Permissions needed | Condition     |
	 * |--------------------|---------------|
	 * | MANAGE_WEBHOOKS    | without token |
	 *
	 * @example
	 * // Get a webhook via Id providing a webhook token
	 * const client = new SnowTransfer() // No token needed if webhook token is provided
	 * const webhook = await client.webhook.getWebhook("webhook Id", "webhook token")
	 */
	public async getWebhook(webhookId: string, token?: string): Promise<RESTGetAPIWebhookResult> {
		if (token) return this.requestHandler.request(Endpoints.WEBHOOK_TOKEN(webhookId, token), {}, "get", "json");
		return this.requestHandler.request(Endpoints.WEBHOOK(webhookId), {}, "get", "json");
	}

	/**
	 * Update a webhook
	 * @since 0.1.0
	 * @param webhookId Id of the webhook
	 * @param data Updated Webhook properties
	 * @param token Webhook token
	 * @returns Updated [Webhook Object](https://discord.com/developers/docs/resources/webhook#webhook-object-webhook-structure)
	 *
	 * | Permissions needed | Condition     |
	 * |--------------------|---------------|
	 * | MANAGE_WEBHOOKS    | without token |
	 *
	 * @example
	 * // Rename a webhook to "Captain Hook" with a webhook token
	 * const client = new SnowTransfer(); // No token needed if webhook token is provided
	 * const webhookData = {
	 * 	name: "Captain Hook"
	 * }
	 * const webhook = await client.webhook.updateWebhook("webhook Id", webhookData, "webhook token")
	 */
	public async updateWebhook(webhookId: string, data: RESTPatchAPIWebhookWithTokenJSONBody & { reason?: string; }, token: string): Promise<RESTPatchAPIWebhookWithTokenResult>
	public async updateWebhook(webhookId: string, data: RESTPatchAPIWebhookJSONBody & { reason?: string; }): Promise<RESTPatchAPIWebhookResult>
	public async updateWebhook(webhookId: string, data: (RESTPatchAPIWebhookWithTokenJSONBody | RESTPatchAPIWebhookJSONBody) & { reason?: string; }, token?: string): Promise<RESTPatchAPIWebhookWithTokenResult | RESTPatchAPIWebhookResult> {
		if (token) return this.requestHandler.request(Endpoints.WEBHOOK_TOKEN(webhookId, token), {}, "patch", "json", data);
		return this.requestHandler.request(Endpoints.WEBHOOK(webhookId), {}, "patch", "json", data);
	}

	/**
	 * Delete a Webhook
	 * @since 0.1.0
	 * @param webhookId Id of the webhook
	 * @param token Webhook token
	 * @returns Resolves the Promise on successful execution
	 *
	 * | Permissions needed | Condition     |
	 * |--------------------|---------------|
	 * | MANAGE_WEBHOOKS    | without token |
	 *
	 * @example
	 * // Delete a webhook via Id providing a webhook token
	 * const client = new SnowTransfer(); // No token needed if webhook token is provided
	 * client.webhook.deleteWebhook("webhook Id", "webhook token")
	 */
	public async deleteWebhook(webhookId: string, token?: string): Promise<RESTDeleteAPIWebhookResult> {
		if (token) return this.requestHandler.request(Endpoints.WEBHOOK_TOKEN(webhookId, token), {}, "delete", "json") as RESTDeleteAPIWebhookResult;
		return this.requestHandler.request(Endpoints.WEBHOOK(webhookId), {}, "delete", "json") as RESTDeleteAPIWebhookResult;
	}

	/**
	 * Send a message via Webhook
	 * @since 0.1.0
	 * @param webhookId Id of the webhook
	 * @param token webhook token
	 * @param data Webhook data to send
	 * @param options Options for executing the webhook
	 * @returns Resolves the Promise on successful execution unless wait is set to true, which returns a [message]() object
	 *
	 * @example
	 * // Send a message saying "Hi from my webhook" with a previously created webhook
	 * const client = new SnowTransfer()
	 * client.webhook.executeWebhook("webhook Id", "webhook token", { content: "Hi from my webhook" })
	 */
	public async executeWebhook(webhookId: string, token: string, data: RESTPostAPIWebhookWithTokenJSONBody & { files?: Array<{ name: string; file: Buffer | Readable | ReadableStream; }> }, options?: RESTPostAPIWebhookWithTokenQuery & { wait?: false, disableEveryone?: boolean; }): Promise<RESTPostAPIWebhookWithTokenResult>;
	public async executeWebhook(webhookId: string, token: string, data: RESTPostAPIWebhookWithTokenJSONBody & { files?: Array<{ name: string; file: Buffer | Readable | ReadableStream; }> }, options: RESTPostAPIWebhookWithTokenQuery & { wait: true, disableEveryone?: boolean; }): Promise<RESTPostAPIWebhookWithTokenWaitResult>;
	public async executeWebhook(webhookId: string, token: string, data: RESTPostAPIWebhookWithTokenJSONBody & { files?: Array<{ name: string; file: Buffer | Readable | ReadableStream; }> }, options?: RESTPostAPIWebhookWithTokenQuery & { disableEveryone?: boolean; }): Promise<RESTPostAPIWebhookWithTokenResult | RESTPostAPIWebhookWithTokenWaitResult> {
		if (typeof data !== "string" && !data.content && !data.embeds && !data.components && !data.files && !data.poll) throw new Error("Missing content, embeds, components, files, or poll");
		if (typeof data === "string") data = { content: data };

		const hasComponentsV2 = (!!data.flags && (data.flags & MessageFlags.IsComponentsV2) === MessageFlags.IsComponentsV2)

		if ((data.content || data.embeds) && data.flags && (hasComponentsV2)) throw new Error("The message flags was set to include IsComponentsV2, but content and/or embeds were also present. You can either have content/embeds or components v2, not both.");

		// Sanitize the message
<<<<<<< HEAD
		if (data.content && (options?.disableEveryone ?? this.disableEveryone)) data.content = Constants.replaceEveryone(data.content);
		if (data.components && (options?.disableEveryone ?? this.disableEveryone)) data.components = Constants.replaceEveryone(data.components);
=======
		if (data.content && (options?.disableEveryone ?? this.options.disableEveryone)) data.content = Constants.replaceEveryone(data.content);
>>>>>>> 797d3a07
		if (options) delete options.disableEveryone;
		data.allowed_mentions ??= this.options.allowed_mentions;

		if (data.files) return this.requestHandler.request(`${Endpoints.WEBHOOK_TOKEN(webhookId, token)}`, options, "post", "multipart", await Constants.standardMultipartHandler(data as Parameters<typeof Constants["standardMultipartHandler"]>["0"]));
		else return this.requestHandler.request(Endpoints.WEBHOOK_TOKEN(webhookId, token), options, "post", "json", data);
	}

	/**
	 * Execute a slack style Webhook
	 * @since 0.1.0
	 * @param webhookId Id of the Webhook
	 * @param token Webhook token
	 * @param data Check [Slack's documentation](https://api.slack.com/incoming-webhooks)
	 * @param options Options for executing the webhook
	 * @returns Resolves the Promise on successful execution
	 *
	 * @example
	 * const client = new SnowTransfer() // No token needed
	 * client.webhook.executeSlackWebhook("webhook Id", "webhook token", slackdata)
	 */
	public async executeWebhookSlack(webhookId: string, token: string, data: any, options?: RESTPostAPIWebhookWithTokenSlackQuery & { wait?: false }): Promise<RESTPostAPIWebhookWithTokenSlackResult>
	public async executeWebhookSlack(webhookId: string, token: string, data: any, options?: RESTPostAPIWebhookWithTokenSlackQuery & { wait: true }): Promise<RESTPostAPIWebhookWithTokenSlackWaitResult>
	public async executeWebhookSlack(webhookId: string, token: string, data: any, options?: RESTPostAPIWebhookWithTokenSlackQuery): Promise<RESTPostAPIWebhookWithTokenSlackResult | RESTPostAPIWebhookWithTokenSlackWaitResult> {
		return this.requestHandler.request(Endpoints.WEBHOOK_TOKEN_SLACK(webhookId, token), options, "post", "json", data);
	}

	/**
	 * Executes a github style Webhook
	 * @since 0.3.0
	 * @param webhookId Id of the Webhook
	 * @param token Webhook token
	 * @param data Check [GitHub's documentation](https://docs.github.com/en/developers/webhooks-and-events/webhook-events-and-payloads#webhook-payload-object)
	 * @param options Options for executing the webhook
	 * @returns Resolves the Promise on successful execution
	 */
	public async executeWebhookGitHub(webhookId: string, token: string, data: any, options?: RESTPostAPIWebhookWithTokenGitHubQuery & { wait?: false }): Promise<RESTPostAPIWebhookWithTokenGitHubResult>
	public async executeWebhookGitHub(webhookId: string, token: string, data: any, options?: RESTPostAPIWebhookWithTokenGitHubQuery & { wait: true }): Promise<RESTPostAPIWebhookWithTokenGitHubWaitResult>
	public async executeWebhookGitHub(webhookId: string, token: string, data: any, options: RESTPostAPIWebhookWithTokenGitHubQuery = {}): Promise<RESTPostAPIWebhookWithTokenGitHubResult | RESTPostAPIWebhookWithTokenGitHubWaitResult> {
		return this.requestHandler.request(Endpoints.WEBHOOK_TOKEN_GITHUB(webhookId, token), options, "post", "json", data);
	}

	/**
	 * Get a single message from a specific Webhook via Id
	 * @since 0.3.0
	 * @param webhookId Id of the Webhook
	 * @param token Webhook token
	 * @param messageId Id of the message
	 * @param threadId Id of the thread the message was sent in
	 * @returns [discord message](https://discord.com/developers/docs/resources/channel#message-object) object
	 */
	public async getWebhookMessage(webhookId: string, token: string, messageId: string, threadId?: string): Promise<RESTGetAPIWebhookWithTokenMessageResult> {
		return this.requestHandler.request(Endpoints.WEBHOOK_TOKEN_MESSAGE(webhookId, token, messageId), { thread_id: threadId }, "get", "json");
	}

	/**
	 * Edit a message sent by a Webhook
	 * @since 0.3.0
	 * @param webhookId Id of the Webhook
	 * @param token Webhook token
	 * @param messageId Id of the message
	 * @param data Data to send
	 * @returns [discord message](https://discord.com/developers/docs/resources/channel#message-object) object
	 *
	 * @example
	 * const client = new SnowTransfer()
	 * const message = await client.webhook.editWebhookMessage("webhook Id", "webhook token", "message Id", { content: "New content" })
	 */
	public async editWebhookMessage(webhookId: string, token: string, messageId: string, data: RESTPatchAPIWebhookWithTokenMessageJSONBody & { thread_id?: string; files?: Array<{ name: string; file: Buffer | Readable | ReadableStream; }> }): Promise<RESTPatchAPIWebhookWithTokenMessageResult> {
		let threadId: string | undefined = undefined;
		if (data.thread_id) threadId = data.thread_id;
		delete data.thread_id;

		data.allowed_mentions ??= this.options.allowed_mentions;

		if (data.files) return this.requestHandler.request(Endpoints.WEBHOOK_TOKEN_MESSAGE(webhookId, token, messageId), { thread_id: threadId }, "patch", "multipart", await Constants.standardMultipartHandler(data as Parameters<typeof Constants["standardMultipartHandler"]>["0"]));
		else return this.requestHandler.request(Endpoints.WEBHOOK_TOKEN_MESSAGE(webhookId, token, messageId), { thread_id: threadId }, "patch", "json", data);
	}

	/**
	 * Delete a message sent by a Webhook
	 * @since 0.3.0
	 * @param webhookId Id of the Webhook
	 * @param token Webhook token
	 * @param messageId Id of the message
	 * @param threadId Id of the thread the message was sent in
	 * @returns Resolves the Promise on successful execution
	 */
	public async deleteWebhookMessage(webhookId: string, token: string, messageId: string, threadId?: string): Promise<RESTDeleteAPIWebhookWithTokenMessageResult> {
		return this.requestHandler.request(Endpoints.WEBHOOK_TOKEN_MESSAGE(webhookId, token, messageId), { thread_id: threadId }, "delete", "json") as RESTDeleteAPIWebhookWithTokenMessageResult;
	}
}

export = WebhookMethods;<|MERGE_RESOLUTION|>--- conflicted
+++ resolved
@@ -207,12 +207,8 @@
 		if ((data.content || data.embeds) && data.flags && (hasComponentsV2)) throw new Error("The message flags was set to include IsComponentsV2, but content and/or embeds were also present. You can either have content/embeds or components v2, not both.");
 
 		// Sanitize the message
-<<<<<<< HEAD
-		if (data.content && (options?.disableEveryone ?? this.disableEveryone)) data.content = Constants.replaceEveryone(data.content);
-		if (data.components && (options?.disableEveryone ?? this.disableEveryone)) data.components = Constants.replaceEveryone(data.components);
-=======
 		if (data.content && (options?.disableEveryone ?? this.options.disableEveryone)) data.content = Constants.replaceEveryone(data.content);
->>>>>>> 797d3a07
+		if (data.components && (options?.disableEveryone ?? this.options.disableEveryone)) data.components = Constants.replaceEveryone(data.components);
 		if (options) delete options.disableEveryone;
 		data.allowed_mentions ??= this.options.allowed_mentions;
 
