import { Blob, File } from "buffer";
import { Readable } from "stream";
import { ReadableStream } from "stream/web";
import { deprecate } from "util";

import {
	type APIMessageTopLevelComponent,

	ComponentType
} from "discord-api-types/v10";

const mentionRegex = /@([^<>@ ]*)/gsmu;
const isValidUserMentionRegex = /^[&!]?\d+$/;

function replaceEveryoneMatchProcessor(_match: string, target: string): string {
	if (isValidUserMentionRegex.test(target)) return `@${target}`;
	else return `@\u200b${target}`;
}

const Constants = {
	REST_API_VERSION: 10 as const,
	GET_CHANNEL_MESSAGES_MIN_RESULTS: 1 as const,
	GET_CHANNEL_MESSAGES_MAX_RESULTS: 100 as const,
	GET_GUILD_SCHEDULED_EVENT_USERS_MIN_RESULTS: 1 as const,
	GET_GUILD_SCHEDULED_EVENT_USERS_MAX_RESULTS: 100 as const,
	SEARCH_MEMBERS_MIN_RESULTS: 1 as const,
	SEARCH_MEMBERS_MAX_RESULTS: 1000 as const,
	BULK_DELETE_MESSAGES_MIN: 2 as const,
	BULK_DELETE_MESSAGES_MAX: 100 as const,
	OK_STATUS_CODES: new Set([200, 201, 204, 304]),
	DO_NOT_RETRY_STATUS_CODES: new Set([401, 403, 404, 405, 411, 413, 429]),
	DEFAULT_RETRY_LIMIT: 3,
	GLOBAL_REQUESTS_PER_SECOND: 50,
	async standardMultipartHandler(data: { files: Array<{ name: string; file: Buffer | Blob | File | Readable | ReadableStream }>; data?: any; }): Promise<FormData> {
		const form = new FormData();

		if (data.files && Array.isArray(data.files) && data.files.every(f => !!f.name && !!f.file)) {
			let index = 0;
			for (const file of data.files) {
				await Constants.standardAddToFormHandler(form, `files[${index}]`, file.file, file.name);

				// @ts-ignore
				delete file.file;
				index++;
			}
		}

		// @ts-ignore
		if (data.data) delete data.files; // Interactions responses are weird, but I need to support it
		form.append("payload_json", JSON.stringify(data));
		return form;
	},
	async standardAddToFormHandler(form: FormData, name: string, value: Buffer | Blob | File | Readable | ReadableStream, filename?: string): Promise<void> {
		if (value instanceof Buffer) form.append(name, new Blob([value]), filename);
		else if (value instanceof Blob || value instanceof File) form.append(name, value, filename);
		else if (value instanceof Readable || value instanceof ReadableStream) {
			const blob = await new Response(value instanceof ReadableStream ? value : Readable.toWeb(value)).blob();
			form.set(name, blob, filename);
		} else throw new Error(`Don't know how to add ${value?.constructor?.name ?? typeof value} to form`);
	},
<<<<<<< HEAD
	replaceEveryone<T extends string | Array<APIMessageTopLevelComponent> | APIMessageTopLevelComponent>(content: T): T {
		if (typeof content === "string") return content.replace(mentionRegex, replaceEveryoneMatchProcessor) as T;
		if (Array.isArray(content)) return content.map(comp => Constants.replaceEveryone(comp)) as T;
		switch (content.type) {
			case ComponentType.Section:
				content.components = Constants.replaceEveryone(content.components);
				break;
			case ComponentType.TextDisplay:
				content.content = Constants.replaceEveryone(content.content);
				break;
			default:
				return content;
		}
		return content;
	}
=======
	replaceEveryone: deprecate(function replaceEveryone(content: string): string {
		return content.replace(mentionRegex, replaceEveryoneMatchProcessor);
	}, "SnowTransfer: disableEveryone option has been deprecated and will be removed in a future release. Please use allowed_mentions instead.")
>>>>>>> 797d3a07
};

export = Constants;<|MERGE_RESOLUTION|>--- conflicted
+++ resolved
@@ -58,8 +58,7 @@
 			form.set(name, blob, filename);
 		} else throw new Error(`Don't know how to add ${value?.constructor?.name ?? typeof value} to form`);
 	},
-<<<<<<< HEAD
-	replaceEveryone<T extends string | Array<APIMessageTopLevelComponent> | APIMessageTopLevelComponent>(content: T): T {
+	replaceEveryone: deprecate(function replaceEveryone<T extends string | Array<APIMessageTopLevelComponent> | APIMessageTopLevelComponent>(content: T): T {
 		if (typeof content === "string") return content.replace(mentionRegex, replaceEveryoneMatchProcessor) as T;
 		if (Array.isArray(content)) return content.map(comp => Constants.replaceEveryone(comp)) as T;
 		switch (content.type) {
@@ -73,12 +72,7 @@
 				return content;
 		}
 		return content;
-	}
-=======
-	replaceEveryone: deprecate(function replaceEveryone(content: string): string {
-		return content.replace(mentionRegex, replaceEveryoneMatchProcessor);
 	}, "SnowTransfer: disableEveryone option has been deprecated and will be removed in a future release. Please use allowed_mentions instead.")
->>>>>>> 797d3a07
 };
 
 export = Constants;